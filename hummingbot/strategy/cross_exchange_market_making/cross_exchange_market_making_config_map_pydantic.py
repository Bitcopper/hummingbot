--- conflicted
+++ resolved
@@ -283,36 +283,13 @@
         description="Allowed slippage to fill ensure taker orders are filled.",
         ge=0.0,
         le=100.0,
-<<<<<<< HEAD
-        client_data=ClientFieldData(
-            prompt=lambda mi: (
-                "How much buffer do you want to add to the price to account for slippage for taker orders "
-                "Enter 1 to indicate 1%"
-            ),
-            prompt_on_new=True,
-        ),
-    )
-    taker_market: ClientConfigEnum = Field(
-=======
         json_schema_extra={
             "prompt": "How much buffer do you want to add to the price to account for slippage for taker orders. "
                       "Enter 1 to indicate 1%",
             "prompt_on_new": True
         }
     )
-    debug_price_shim: bool = Field(default=False, description="Usd the debug price shim to mock gateway price.")
-    gateway_transaction_cancel_interval: int = Field(
-        default= 600,
-        description="Gateway transaction cancellation timeout.",
-        ge=1,
-        json_schema_extra={
-            "prompt": "After what time should gateway transactions be cancelled if they are not included in a block? "
-                      "(this only affects decentralized exchanges) (Enter time in seconds)",
-            "prompt_on_new": True
-        }
-    )
     taker_market: str = Field(
->>>>>>> 41be098c
         default=...,
         description="The name of the taker exchange connector.",
         json_schema_extra={"prompt": "Enter your taker connector (Exchange/AMM/CLOB)", "prompt_on_new": True}
@@ -389,31 +366,4 @@
         else:
             settings.required_rate_oracle = False
             settings.rate_oracle_pairs = []
-<<<<<<< HEAD
-
-    @validator(
-        "maker_market",
-        "taker_market",
-        pre=True
-    )
-    def validate_exchange(cls, v: str, field: Field):
-        """Used for client-friendly error output."""
-        if field.name == "maker_market":
-            super().validate_exchange(v=v, field=field)
-        if field.name == "taker_market":
-            ret = validate_connector(v)
-            if ret is not None:
-                raise ValueError(ret)
-            TakerMarketsEnum = ClientConfigEnum(
-                value="TakerMarkets",
-                names={e: e for e in sorted(AllConnectorSettings.get_exchange_names().union(
-                    AllConnectorSettings.get_gateway_amm_connector_names()
-                ))},
-                type=str,
-            )
-            cls.__fields__["taker_market"].type_ = TakerMarketsEnum
-            cls._clear_schema_cache()
-        return v
-=======
-        return self
->>>>>>> 41be098c
+        return self