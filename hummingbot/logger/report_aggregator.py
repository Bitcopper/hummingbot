import asyncio
import copy
import logging

from hummingbot.logger import REPORT_EVENT_QUEUE
from hummingbot.logger.struct_logger import StructLogger
from collections import defaultdict
from typing import Optional
from hummingbot.core.utils.async_utils import safe_ensure_future
from hummingbot.core.utils.exchange_rate_conversion import ExchangeRateConversion
from hummingbot.market.bamboo_relay.bamboo_relay_market import BambooRelayMarket
from hummingbot.market.binance.binance_market import BinanceMarket
from hummingbot.market.coinbase_pro.coinbase_pro_market import CoinbaseProMarket
from hummingbot.market.ddex.ddex_market import DDEXMarket
from hummingbot.market.huobi.huobi_market import HuobiMarket
from hummingbot.market.idex.idex_market import IDEXMarket
from hummingbot.market.radar_relay.radar_relay_market import RadarRelayMarket
from hummingbot.market.dolomite.dolomite_market import DolomiteMarket

MARKETS = {
    "ddex": DDEXMarket,
    "coinbase_pro": CoinbaseProMarket,
    "binance": BinanceMarket,
    "bamboo_relay": BambooRelayMarket,
    "radar_relay": RadarRelayMarket,
    "idex": IDEXMarket,
<<<<<<< HEAD
    "dolomite": DolomiteMarket
=======
    "huobi": HuobiMarket
>>>>>>> 10297d49
}


class ReportAggregator:
    ra_logger: Optional[StructLogger] = None

    @classmethod
    def logger(cls) -> StructLogger:
        if cls.ra_logger is None:
            cls.ra_logger = logging.getLogger(__name__)
        return cls.ra_logger

    def __init__(self, hummingbot_app: "HummingbotApplication",
                 report_aggregation_interval: float = 60.0,
                 log_report_interval: float = 60.0):

        self.log_report_interval: float = log_report_interval
        self.report_aggregation_interval: float = report_aggregation_interval
        self.stats: dict = defaultdict(list)
        self.hummingbot_app: "HummingbotApplication" = hummingbot_app
        self.get_open_order_stats_task: Optional[asyncio.Task] = None
        self.get_event_task: Optional[asyncio.Task] = None
        self.log_report_task: Optional[asyncio.Task] = None
        self.exchange_converter: ExchangeRateConversion = ExchangeRateConversion().get_instance()

    def receive_event(self, event):
        event_name = event["event_name"]
        if event_name == "OrderFilledEvent":
            self.stats[f"order_filled_quote_volume.{event['event_source']}.{event['symbol']}."
                       f"{str(event['trade_type']).replace('.', '-')}."
                       f"{str(event['order_type']).replace('.', '-')}"].append(
                (event["ts"], event["price"] * event["amount"])
            )

    async def log_report(self):
        while True:
            try:
                # Handle clock is None error when the bot stops and restarts
                if self.hummingbot_app.clock is not None:
                    stats = copy.deepcopy(self.stats)
                    self.stats = defaultdict(list)
                    for metric_name, value_list in stats.items():
                        if not value_list:
                            continue
                        namespaces = metric_name.split(".")
                        market_name = namespaces[1]
                        trading_pair = namespaces[2]
                        quote_token = MARKETS[market_name].split_symbol(trading_pair)[1].upper()
                        if namespaces[0] == "open_order_quote_volume_sum":
                            avg_volume = float(sum([value[1] for value in value_list]) / len(value_list))
                            usd_avg_volume = self.exchange_converter.exchange_rate.get(quote_token, 1) * avg_volume
                            metric_attributes = {
                                "type": "gauge",
                                "tags": [f"symbol:{trading_pair}",
                                         f"market:{market_name}"]
                            }
                            open_order_quote_volume_sum_metrics = {
                                "metric": "hummingbot_client.open_order_quote_volume_sum",
                                "points": [[self.hummingbot_app.clock.current_timestamp, avg_volume]],
                                **metric_attributes
                            }
                            open_order_usd_volume_sum_metrics = {
                                "metric": "hummingbot_client.open_order_usd_volume_sum",
                                "points": [[self.hummingbot_app.clock.current_timestamp, usd_avg_volume]],
                                **metric_attributes
                            }
                            self.logger().metric_log(open_order_quote_volume_sum_metrics)
                            self.logger().metric_log(open_order_usd_volume_sum_metrics)
                            self.logger().debug(
                                f"Open metrics logged: {open_order_quote_volume_sum_metrics}"
                            )
                        if namespaces[0] == "order_filled_quote_volume":
                            sum_volume = float(sum([value[1] for value in value_list]))
                            usd_sum_volume = self.exchange_converter.exchange_rate.get(quote_token, 1) * sum_volume
                            metric_attributes = {
                                "type": "gauge",
                                "tags": [f"symbol:{trading_pair}",
                                         f"market:{market_name}",
                                         f"order_side:{namespaces[3]}",
                                         f"order_type:{namespaces[4]}"]
                            }
                            order_filled_quote_volume_metrics = {
                                "metric": "hummingbot_client.order_filled_quote_volume",
                                "points": [[self.hummingbot_app.clock.current_timestamp, sum_volume]],
                                **metric_attributes
                            }
                            order_filled_usd_volume_metrics = {
                                "metric": "hummingbot_client.order_filled_usd_volume",
                                "points": [[self.hummingbot_app.clock.current_timestamp, usd_sum_volume]],
                                **metric_attributes
                            }
                            self.logger().metric_log(order_filled_quote_volume_metrics)
                            self.logger().metric_log(order_filled_usd_volume_metrics)
                            self.logger().debug(
                                f"Filled metrics logged: {order_filled_quote_volume_metrics}"
                            )
            except asyncio.CancelledError:
                raise
            except Exception:
                self.logger().warning(f"Error getting logging report.", exc_info=True)

            await asyncio.sleep(self.log_report_interval)

    async def get_open_order_stats(self):
        while True:
            try:
                if not (self.hummingbot_app.strategy and hasattr(self.hummingbot_app.strategy, "active_maker_orders")):
                    await asyncio.sleep(5.0)
                    continue

                _open_orders = defaultdict(list)

                for maker_market, order in self.hummingbot_app.strategy.active_maker_orders:
                    key = f"{maker_market.name}.{order.symbol}"
                    _open_orders[key].append(order.price * order.quantity)
                for market_name, quote_volumes in _open_orders.items():
                    metric_name = f"open_order_quote_volume_sum.{market_name}"
                    metric_value = (self.hummingbot_app.clock.current_timestamp, sum(quote_volumes))
                    self.stats[metric_name].append(metric_value)

            except asyncio.CancelledError:
                raise
            except Exception:
                self.logger().warning(f"Error getting open orders.", exc_info=True)

            await asyncio.sleep(self.report_aggregation_interval)

    async def get_event(self):
        while True:
            try:
                event = await REPORT_EVENT_QUEUE.get()
                self.receive_event(event)
            except asyncio.CancelledError:
                raise
            except Exception:
                self.logger().warning(f"Error processing events. {event}", exc_info=True)

    def start(self):
        self.stop()
        self.get_open_order_stats_task = safe_ensure_future(self.get_open_order_stats())
        self.get_event_task = safe_ensure_future(self.get_event())
        self.log_report_task = safe_ensure_future(self.log_report())

    def stop(self):
        if self.log_report_task:
            self.log_report_task.cancel()
        if self.get_open_order_stats_task:
            self.get_open_order_stats_task.cancel()
        if self.get_event_task:
            self.get_event_task.cancel()<|MERGE_RESOLUTION|>--- conflicted
+++ resolved
@@ -24,11 +24,8 @@
     "bamboo_relay": BambooRelayMarket,
     "radar_relay": RadarRelayMarket,
     "idex": IDEXMarket,
-<<<<<<< HEAD
-    "dolomite": DolomiteMarket
-=======
+    "dolomite": DolomiteMarket,
     "huobi": HuobiMarket
->>>>>>> 10297d49
 }
 
 
