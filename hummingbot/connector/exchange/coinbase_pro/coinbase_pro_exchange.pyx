--- conflicted
+++ resolved
@@ -36,12 +36,7 @@
     OrderType,
     SellOrderCompletedEvent,
     SellOrderCreatedEvent,
-<<<<<<< HEAD
     TradeType,
-=======
-    TradeFee,
-    TradeType
->>>>>>> 1353f1e4
 )
 from hummingbot.core.data_type.trade_fee import TradeFee
 from hummingbot.core.network_iterator import NetworkStatus
